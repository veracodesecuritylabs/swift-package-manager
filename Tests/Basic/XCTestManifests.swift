--- conflicted
+++ resolved
@@ -24,11 +24,8 @@
         testCase(OrderedSetTests.allTests),
         testCase(OutputByteStreamTests.allTests),
         testCase(PathTests.allTests),
-<<<<<<< HEAD
         testCase(POSIXTests.allTests),
-=======
         testCase(PathShimTests.allTests),
->>>>>>> 0c5358f0
         testCase(StringConversionTests.allTests),
         testCase(SyncronizedQueueTests.allTests),
         testCase(TOMLTests.allTests),
